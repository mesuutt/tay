use crate::lexer::Lexer;
use crate::parser::Parser;
use crate::evaluator::{eval, Env, Object};
use rustyline::Editor;
use rustyline::error::ReadlineError;
use std::cell::RefCell;
use std::rc::Rc;
use std::env;

const PROMPT: &str = ">> ";

pub fn start() {
    let history_file_name = ".tay_history";
    println!(
        r#"
      ./|,,/|
     <   o o)  {name}
    <\ (    |  =======
   <\\  |\  |  Version: {version}
  <\\\  |(__)  History: ~/{history}
 <\\\\  |
"#,
        name = env!("CARGO_PKG_NAME"),
        version = env!("CARGO_PKG_VERSION"),
        history = history_file_name,
    );

    let mut editor = Editor::<()>::new();
    let history_path = format!("{}/{}", env::var("HOME").unwrap(), history_file_name);
    if editor.load_history(&history_path).is_err() {}
    let env= Rc::new(RefCell::new(Env::new()));

    loop {
        let readline = editor.readline(PROMPT);
        match readline {
            Ok(line) => {
                editor.add_history_entry(line.as_str());
                let program = Parser::new(Lexer::new(line)).parse();
<<<<<<< HEAD
                if let Some(err) = program.error {
                    println!("Parse error:{}", err);
                    continue;
                }

                match eval(program, env.clone()) {
                    Ok(obj) => {
                        match obj {
                            Object::Null => {},
                            _ => println!("{}", obj),
                        }
=======
                match program {
                   Ok(p) => {
                       match eval(p, env.clone()) {
                           Ok(obj) => {
                               match obj {
                                   Object::Null => {},
                                   _ => println!("{}", obj),
                               }
                           }
                           Err(e) => println!("EvalError: {}", e)
                       }
                   },
                    Err(e) => {
                        println!("ParseError: {}", e);
                        continue
>>>>>>> f8fbecd8
                    }
                }

            }
            Err(ReadlineError::Interrupted) => {
                println!("CTRL-C");
                break;
            }
            Err(ReadlineError::Eof) => {
                println!("CTRL-D");
                break;
            }
            Err(err) => {
                println!("Error: {:?}", err);
                break;
            }
        }
    }

    editor.save_history(&history_path).unwrap();
}<|MERGE_RESOLUTION|>--- conflicted
+++ resolved
@@ -36,19 +36,7 @@
             Ok(line) => {
                 editor.add_history_entry(line.as_str());
                 let program = Parser::new(Lexer::new(line)).parse();
-<<<<<<< HEAD
-                if let Some(err) = program.error {
-                    println!("Parse error:{}", err);
-                    continue;
-                }
 
-                match eval(program, env.clone()) {
-                    Ok(obj) => {
-                        match obj {
-                            Object::Null => {},
-                            _ => println!("{}", obj),
-                        }
-=======
                 match program {
                    Ok(p) => {
                        match eval(p, env.clone()) {
@@ -64,7 +52,6 @@
                     Err(e) => {
                         println!("ParseError: {}", e);
                         continue
->>>>>>> f8fbecd8
                     }
                 }
 
