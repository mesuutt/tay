--- conflicted
+++ resolved
@@ -39,16 +39,6 @@
 
     let env = Env::new();
     let program = Parser::new(Lexer::new(source)).parse();
-<<<<<<< HEAD
-    if let Some(err) = program.error {
-        println!("Parse error: {}", err);
-        process::exit(1);
-    }
-
-    match eval(program, Rc::new(RefCell::new(env))) {
-        Ok(obj) => println!("{}", obj),
-        Err(e) => println!("ERROR: {}", e)
-=======
     match program {
         Ok(p) => {
             match eval(p, Rc::new(RefCell::new(env))) {
@@ -57,6 +47,5 @@
             }
         },
         Err(e) => println!("Parse error: {}", e)
->>>>>>> f8fbecd8
     }
 }