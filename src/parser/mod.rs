#[cfg(test)]
mod test;

use crate::ast::{
    BlockStatement, Expression, FloatSize, Infix, IntegerSize, Literal, Precedence, Prefix,
    Program, Statement,
};
use crate::lexer::{Lexer, Token};
use std::{fmt, mem};

#[derive(PartialEq, Debug)]
pub enum ParseError {
    InvalidToken(Token),
    InvalidSyntax(String),
    NoPrefixParseFn(Token),
    ExpectedRBracket,
    ExpectedRBrace,
}

impl fmt::Display for ParseError {
    fn fmt(&self, f: &mut fmt::Formatter) -> fmt::Result {
        match self {
            ParseError::InvalidSyntax(error) => write!(f, "Invalid syntax: `{}`", error),
            ParseError::InvalidToken(token) => write!(f, "Invalid token: `{}`", token),
            ParseError::NoPrefixParseFn(token) => {
                write!(f, "no prefix parse function for {} found", token)
            }
            ParseError::ExpectedRBracket => write!(f, "] expected"),
            ParseError::ExpectedRBrace => write!(f, "}} expected"),
        }
    }
}

pub(self) type ParseResult<T> = Result<T, ParseError>;
type PrefixParseFn = fn(&mut Parser) -> ParseResult<Expression>;
type InfixParseFn = fn(&mut Parser, Expression) -> ParseResult<Expression>;

pub struct Parser {
    lexer: Lexer,
    current_token: Token,
    peek_token: Token,
}

impl Parser {
    pub fn new(lexer: Lexer) -> Self {
        let mut p = Parser {
            lexer,
            current_token: Token::EndOfFile,
            peek_token: Token::EndOfFile,
        };

        p.next_token();
        p.next_token();
        p
    }

    fn next_token(&mut self) {
        self.current_token = mem::replace(&mut self.peek_token, self.lexer.next_token());
    }

    pub fn parse(&mut self) -> ParseResult<Program> {
        let mut statements = vec![];
<<<<<<< HEAD
        let mut error = None;
        while !self.current_token_is(Token::EndOfFile) {
            match self.parse_statement() {
                Ok(stmt) => statements.push(stmt),
                Err(e) => {
                    error = Some(e);
                    break;
                }
            }
            self.next_token();
        }

        Program { statements, error }
=======
        while !self.current_token_is(Token::EndOfFile) {
            match self.parse_statement() {
                Ok(stmt) => statements.push(stmt),
                Err(e) => return Err(e),
            }
            self.next_token();
        }
        Ok(Program { statements })
>>>>>>> f8fbecd8
    }

    fn current_token_is(&self, token: Token) -> bool {
        self.current_token == token
    }

    fn peek_token_is(&self, token: Token) -> bool {
        // TODO: should be get Token as ref
        self.peek_token == token
    }

    fn expect_peek(&mut self, token: Token, error: ParseError) -> Result<bool, ParseError> {
        // TODO: should be get Token as ref
        if self.peek_token == token {
            self.next_token();
            Ok(true)
        } else {
            Err(error)
        }
    }

    fn token_to_precedence(&self, token: &Token) -> Precedence {
        match token {
            Token::Plus | Token::Minus => Precedence::Sum,
            Token::Asterisk | Token::Slash | Token::Percent => Precedence::Product,
            Token::Eq | Token::NotEq => Precedence::Equal,
            Token::Lt | Token::Gt | Token::Lte | Token::Gte => Precedence::LessGreater,
            Token::Caret => Precedence::Exponent,
            Token::LParen => Precedence::Call,
            Token::LBracket => Precedence::Index,
            _ => Precedence::Lowest,
        }
    }

    fn current_precedence(&self) -> Precedence {
        self.token_to_precedence(&self.current_token)
    }

    fn peek_precedence(&self) -> Precedence {
        self.token_to_precedence(&self.peek_token)
    }

    fn parse_statement(&mut self) -> ParseResult<Statement> {
        match self.current_token {
            Token::Let => self.parse_let_statement(),
            Token::Return => self.parse_return_statement(),
            Token::Ident(_) if self.peek_token_is(Token::Assign) => self.parse_let_statement(),

            _ => self.parse_expression_statement(),
        }
    }

    fn parse_let_statement(&mut self) -> ParseResult<Statement> {
        if let Token::Ident(_) = self.peek_token {
            // allowing variable assignment without let keyword
            self.next_token();
        }

        let ident = match self.parse_ident() {
            Ok(ident) => ident,
            Err(e) => return Err(e),
        };

<<<<<<< HEAD
        self.expect_peek(Token::Assign, ParseError::InvalidToken(self.peek_token.clone()))?;
=======
        self.expect_peek(
            Token::Assign,
            ParseError::InvalidToken(self.peek_token.clone()),
        )?;
>>>>>>> f8fbecd8

        self.next_token();

        let expr = match self.parse_expression(Precedence::Lowest) {
            Ok(expr) => expr,
            Err(e) => return Err(e),
        };

        if self.peek_token_is(Token::Semicolon) {
            self.next_token();
        }

        Ok(Statement::Let(ident, expr))
    }

    fn parse_return_statement(&mut self) -> ParseResult<Statement> {
        self.next_token();

        let expr = match self.parse_expression(Precedence::Lowest) {
            Ok(expr) => expr,
            Err(err) => return Err(err),
        };

        if self.peek_token_is(Token::Semicolon) {
            self.next_token();
        }

        Ok(Statement::Return(expr))
    }

    fn parse_expression_statement(&mut self) -> ParseResult<Statement> {
        match self.parse_expression(Precedence::Lowest) {
            Ok(expr) => {
                if self.peek_token_is(Token::Semicolon) {
                    self.next_token();
                }
                Ok(Statement::Expression(expr))
            }
            Err(e) => Err(e),
        }
    }

    fn parse_expression(&mut self, precedence: Precedence) -> ParseResult<Expression> {
        let prefix = self
            .prefix_parse_fn()
            .ok_or_else(|| ParseError::NoPrefixParseFn(self.current_token.clone()))?;
        let mut left_expr = prefix(self)?;

        while !self.peek_token_is(Token::Semicolon) && precedence < self.peek_precedence() {
            if let Some(infix) = self.infix_parse_fn() {
                self.next_token();
                left_expr = infix(self, left_expr)?;
            }
        }

        Ok(left_expr)
    }

    fn prefix_parse_fn(&self) -> Option<PrefixParseFn> {
        let left = match &self.current_token {
            Token::Ident(_) => Parser::parse_ident_expr,
            Token::String(_) => Parser::parse_string_literal,
            Token::Int(_) => Parser::parse_integer_literal,
            Token::Float(_) => Parser::parse_float_literal,
            Token::Bool(_) => Parser::parse_boolean,
            Token::Minus | Token::Bang => Parser::parse_prefix_expr,
            Token::LParen => Parser::parse_grouped_expr,
            Token::If => Parser::parse_if_expr,
            Token::Function => Parser::parse_func_literal,
            Token::LBracket => Parser::parse_list_literal,
            Token::LBrace => Parser::parse_hash_literal,
            _ => return None,
        };

        Some(left)
    }

    fn infix_parse_fn(&self) -> Option<InfixParseFn> {
        Some(match &self.peek_token {
            Token::Plus
            | Token::Minus
            | Token::Asterisk
            | Token::Slash
            | Token::Percent
            | Token::Caret
            | Token::Eq
            | Token::NotEq
            | Token::Lt
            | Token::Gt
            | Token::Lte
            | Token::Gte => Parser::parse_infix_expr,
            Token::LParen => Parser::parse_call_expr,
            Token::LBracket => Parser::parse_index_expr,
            _ => return None,
        })
    }

    fn parse_ident(&mut self) -> ParseResult<String> {
        match self.current_token {
            Token::Ident(ref mut ident_str) => Ok(ident_str.clone()),
            _ => Err(ParseError::InvalidToken(self.current_token.clone())),
        }
    }

    fn parse_string_literal(&mut self) -> ParseResult<Expression> {
        match &self.current_token {
            Token::String(literal) => Ok(Expression::Literal(Literal::String(literal.clone()))),
            _ => Err(ParseError::InvalidToken(self.current_token.clone())), // FIXME: unreachable
        }
    }

    fn parse_integer_literal(&mut self) -> ParseResult<Expression> {
        match &self.current_token {
            Token::Int(literal) => match literal.parse::<IntegerSize>() {
                Ok(x) => Ok(Expression::Literal(Literal::Int(x))),
                Err(_) => Err(ParseError::InvalidSyntax(literal.clone())),
            },
            _ => Err(ParseError::InvalidToken(self.current_token.clone())), // FIXME: unreachable
        }
    }

    fn parse_float_literal(&mut self) -> ParseResult<Expression> {
        match &self.current_token {
            Token::Float(literal) => match &literal.parse::<FloatSize>() {
                Ok(x) => Ok(Expression::Literal(Literal::Float(*x))),
                Err(_) => Err(ParseError::InvalidSyntax(literal.clone())),
            },
            _ => Err(ParseError::InvalidToken(self.current_token.clone())), // FIXME: unreachable
        }
    }

    fn parse_boolean(&mut self) -> ParseResult<Expression> {
        match self.current_token {
            Token::Bool(x) => Ok(Expression::Literal(Literal::Bool(x))),
            _ => Err(ParseError::InvalidToken(self.current_token.clone())), // FIXME: unreachable
        }
    }

    fn parse_ident_expr(&mut self) -> ParseResult<Expression> {
        match self.parse_ident() {
            Ok(ident) => Ok(Expression::Ident(ident)),
            Err(err) => Err(err),
        }
    }

    fn parse_prefix_expr(&mut self) -> ParseResult<Expression> {
        let prefix = match self.current_token {
            Token::Bang => Prefix::Bang,
            Token::Minus => Prefix::Minus,
            _ => return Err(ParseError::InvalidToken(self.current_token.clone())),
        };

        self.next_token();

        match self.parse_expression(Precedence::Prefix) {
            Ok(expr) => Ok(Expression::Prefix(prefix, Box::new(expr))),
            Err(e) => Err(e),
        }
    }

    fn parse_infix_expr(&mut self, left: Expression) -> ParseResult<Expression> {
        let infix = match self.current_token {
            Token::Plus => Infix::Plus,
            Token::Minus => Infix::Minus,
            Token::Asterisk => Infix::Mul,
            Token::Slash => Infix::Div,
            Token::Caret => Infix::Exponent,
            Token::Percent => Infix::Percent,
            Token::Lt => Infix::Lt,
            Token::Gt => Infix::Gt,
            Token::Lte => Infix::Lte,
            Token::Gte => Infix::Gte,
            Token::Eq => Infix::Eq,
            Token::NotEq => Infix::NotEq,
            _ => return Err(ParseError::InvalidToken(self.current_token.clone())),
        };

        let precedence = self.current_precedence();
        self.next_token();

        match self.parse_expression(precedence) {
            Ok(expr) => Ok(Expression::Infix(infix, Box::new(left), Box::new(expr))),
            Err(e) => Err(e),
        }
    }

    fn parse_expression_list(&mut self, end: Token) -> Result<Vec<Expression>, ParseError> {
        let mut args: Vec<Expression> = vec![];
        if self.peek_token_is(end.clone()) {
            self.next_token();
            return Ok(args);
        }

        self.next_token();

        match self.parse_expression(Precedence::Lowest) {
            Ok(expr) => args.push(expr),
            Err(e) => return Err(e),
        }

<<<<<<< HEAD
        while self.peek_token_is(Token::Comma) {  // Used expect_peek instead peek_token_is
=======
        while self.peek_token_is(Token::Comma) {
            // Used expect_peek instead peek_token_is
>>>>>>> f8fbecd8
            self.next_token();
            self.next_token(); // skip comma
            match self.parse_expression(Precedence::Lowest) {
                Ok(expr) => args.push(expr),
                Err(e) => return Err(e),
            }
        }

        self.expect_peek(end, ParseError::InvalidToken(self.peek_token.clone()))?;

        Ok(args)
    }

    fn parse_call_expr(&mut self, func: Expression) -> ParseResult<Expression> {
        let args = match self.parse_expression_list(Token::RParen) {
            Ok(args) => args,
            Err(e) => return Err(e),
        };

        Ok(Expression::Call {
            func: Box::new(func),
            args,
        })
    }

    fn parse_func_literal(&mut self) -> ParseResult<Expression> {
        let mut identifier = None;
        if self.peek_token_is(Token::LParen) {
            self.next_token();
<<<<<<< HEAD
        } else {
            if let Token::Ident(_ident) = self.peek_token.clone() {
                self.next_token(); // skip fn
                identifier = match self.parse_ident() {
                    Ok(i) => {
                        self.next_token(); // skip ident
                        Some(i)
                    }
                    Err(e) => return Err(e)
                };
            } else {
                return Err(ParseError::InvalidToken(self.peek_token.clone()));
            }
=======
        } else if let Token::Ident(_ident) = self.peek_token.clone() {
            self.next_token(); // skip fn
            identifier = match self.parse_ident() {
                Ok(i) => {
                    self.next_token(); // skip ident
                    Some(i)
                }
                Err(e) => return Err(e),
            };
        } else {
            return Err(ParseError::InvalidToken(self.peek_token.clone()));
>>>>>>> f8fbecd8
        }

        let params = match self.parse_func_params() {
            Ok(prs) => prs,
            Err(e) => return Err(e),
        };

<<<<<<< HEAD
        self.expect_peek(Token::LBrace, ParseError::InvalidToken(self.peek_token.clone()))?;
=======
        self.expect_peek(
            Token::LBrace,
            ParseError::InvalidToken(self.peek_token.clone()),
        )?;
>>>>>>> f8fbecd8

        let body = match self.parse_block_statement() {
            Ok(stmt) => stmt,
            Err(e) => return Err(e),
        };

        Ok(Expression::Func {
            identifier,
            params,
            body,
        })
    }

    fn parse_func_params(&mut self) -> ParseResult<Vec<String>> {
        let mut idents = vec![];

        if self.peek_token_is(Token::RParen) {
            self.next_token();
            return Ok(idents);
        }

        self.next_token();

        match self.parse_ident() {
            Ok(id) => idents.push(id),
            Err(e) => return Err(e),
        }

        while self.peek_token_is(Token::Comma) {
            self.next_token();
            self.next_token();
            match self.parse_ident() {
                Ok(id) => idents.push(id),
                Err(e) => return Err(e),
            }
        }

<<<<<<< HEAD
        self.expect_peek(Token::RParen, ParseError::InvalidToken(self.peek_token.clone()))?;
=======
        self.expect_peek(
            Token::RParen,
            ParseError::InvalidToken(self.peek_token.clone()),
        )?;
>>>>>>> f8fbecd8

        Ok(idents)
    }

    fn parse_grouped_expr(&mut self) -> ParseResult<Expression> {
        self.next_token();

        let expr = self.parse_expression(Precedence::Lowest);
<<<<<<< HEAD
        self.expect_peek(Token::RParen, ParseError::InvalidToken(self.peek_token.clone()))?;
=======
        self.expect_peek(
            Token::RParen,
            ParseError::InvalidToken(self.peek_token.clone()),
        )?;
>>>>>>> f8fbecd8
        expr
    }

    fn parse_if_expr(&mut self) -> ParseResult<Expression> {
<<<<<<< HEAD
        self.expect_peek(Token::LParen, ParseError::InvalidSyntax(self.peek_token.to_string()))?;
=======
        self.expect_peek(
            Token::LParen,
            ParseError::InvalidSyntax(self.peek_token.to_string()),
        )?;
>>>>>>> f8fbecd8
        self.next_token();

        let condition = match self.parse_expression(Precedence::Lowest) {
            Ok(expr) => expr,
            Err(err) => return Err(err),
        };

<<<<<<< HEAD
        self.expect_peek(Token::RParen, ParseError::InvalidSyntax(self.peek_token.to_string()))?;
        self.expect_peek(Token::LBrace, ParseError::InvalidSyntax(self.peek_token.to_string()))?;
=======
        self.expect_peek(
            Token::RParen,
            ParseError::InvalidSyntax(self.peek_token.to_string()),
        )?;
        self.expect_peek(
            Token::LBrace,
            ParseError::InvalidSyntax(self.peek_token.to_string()),
        )?;
>>>>>>> f8fbecd8

        let consequence = match self.parse_block_statement() {
            Ok(stmt) => stmt,
            Err(err) => return Err(err),
        };

        let mut alternative = None;

        if self.peek_token_is(Token::Else) {
            self.next_token();
<<<<<<< HEAD
            self.expect_peek(Token::LBrace, ParseError::InvalidToken(self.peek_token.clone()))?;
=======
            self.expect_peek(
                Token::LBrace,
                ParseError::InvalidToken(self.peek_token.clone()),
            )?;
>>>>>>> f8fbecd8
            match self.parse_block_statement() {
                Ok(stmt) => alternative = Some(stmt),
                Err(err) => return Err(err),
            }
        }

        Ok(Expression::If {
            condition: Box::new(condition),
            consequence,
            alternative,
        })
    }

    fn parse_block_statement(&mut self) -> ParseResult<BlockStatement> {
        self.next_token();
        let mut statements: BlockStatement = vec![];

        while !self.current_token_is(Token::RBrace) && !self.current_token_is(Token::EndOfFile) {
            match self.parse_statement() {
                Ok(stmt) => statements.push(stmt),
                Err(err) => return Err(err),
            }
            self.next_token();
        }

        Ok(statements)
    }

    fn parse_list_literal(&mut self) -> ParseResult<Expression> {
        let elems = self.parse_expression_list(Token::RBracket)?;
        Ok(Expression::List(elems))
    }

    fn parse_index_expr(&mut self, left: Expression) -> ParseResult<Expression> {
        self.next_token();
        let index = self.parse_expression(Precedence::Lowest)?;

        self.expect_peek(Token::RBracket, ParseError::ExpectedRBracket)?;

        Ok(Expression::Index(Box::new(left), Box::new(index)))
    }

    fn parse_hash_literal(&mut self) -> ParseResult<Expression> {
        let mut pairs = vec![];

        while !self.peek_token_is(Token::RBrace) {
            self.next_token();
            let key = self.parse_expression(Precedence::Lowest)?;

            self.expect_peek(
                Token::Colon,
                ParseError::InvalidToken(self.peek_token.clone()),
            )?;
            self.next_token();

            let value = self.parse_expression(Precedence::Lowest)?;
            pairs.push((key, value));

            if !self.peek_token_is(Token::RBrace) {
                self.expect_peek(Token::Comma, ParseError::ExpectedRBrace)?;
            }
        }
        self.expect_peek(
            Token::RBrace,
            ParseError::InvalidToken(self.peek_token.clone()),
        )?;

        Ok(Expression::Hash(pairs))
    }
}<|MERGE_RESOLUTION|>--- conflicted
+++ resolved
@@ -60,21 +60,6 @@
 
     pub fn parse(&mut self) -> ParseResult<Program> {
         let mut statements = vec![];
-<<<<<<< HEAD
-        let mut error = None;
-        while !self.current_token_is(Token::EndOfFile) {
-            match self.parse_statement() {
-                Ok(stmt) => statements.push(stmt),
-                Err(e) => {
-                    error = Some(e);
-                    break;
-                }
-            }
-            self.next_token();
-        }
-
-        Program { statements, error }
-=======
         while !self.current_token_is(Token::EndOfFile) {
             match self.parse_statement() {
                 Ok(stmt) => statements.push(stmt),
@@ -83,7 +68,6 @@
             self.next_token();
         }
         Ok(Program { statements })
->>>>>>> f8fbecd8
     }
 
     fn current_token_is(&self, token: Token) -> bool {
@@ -147,14 +131,7 @@
             Err(e) => return Err(e),
         };
 
-<<<<<<< HEAD
         self.expect_peek(Token::Assign, ParseError::InvalidToken(self.peek_token.clone()))?;
-=======
-        self.expect_peek(
-            Token::Assign,
-            ParseError::InvalidToken(self.peek_token.clone()),
-        )?;
->>>>>>> f8fbecd8
 
         self.next_token();
 
@@ -355,12 +332,7 @@
             Err(e) => return Err(e),
         }
 
-<<<<<<< HEAD
         while self.peek_token_is(Token::Comma) {  // Used expect_peek instead peek_token_is
-=======
-        while self.peek_token_is(Token::Comma) {
-            // Used expect_peek instead peek_token_is
->>>>>>> f8fbecd8
             self.next_token();
             self.next_token(); // skip comma
             match self.parse_expression(Precedence::Lowest) {
@@ -390,21 +362,6 @@
         let mut identifier = None;
         if self.peek_token_is(Token::LParen) {
             self.next_token();
-<<<<<<< HEAD
-        } else {
-            if let Token::Ident(_ident) = self.peek_token.clone() {
-                self.next_token(); // skip fn
-                identifier = match self.parse_ident() {
-                    Ok(i) => {
-                        self.next_token(); // skip ident
-                        Some(i)
-                    }
-                    Err(e) => return Err(e)
-                };
-            } else {
-                return Err(ParseError::InvalidToken(self.peek_token.clone()));
-            }
-=======
         } else if let Token::Ident(_ident) = self.peek_token.clone() {
             self.next_token(); // skip fn
             identifier = match self.parse_ident() {
@@ -416,7 +373,6 @@
             };
         } else {
             return Err(ParseError::InvalidToken(self.peek_token.clone()));
->>>>>>> f8fbecd8
         }
 
         let params = match self.parse_func_params() {
@@ -424,14 +380,7 @@
             Err(e) => return Err(e),
         };
 
-<<<<<<< HEAD
         self.expect_peek(Token::LBrace, ParseError::InvalidToken(self.peek_token.clone()))?;
-=======
-        self.expect_peek(
-            Token::LBrace,
-            ParseError::InvalidToken(self.peek_token.clone()),
-        )?;
->>>>>>> f8fbecd8
 
         let body = match self.parse_block_statement() {
             Ok(stmt) => stmt,
@@ -469,14 +418,7 @@
             }
         }
 
-<<<<<<< HEAD
         self.expect_peek(Token::RParen, ParseError::InvalidToken(self.peek_token.clone()))?;
-=======
-        self.expect_peek(
-            Token::RParen,
-            ParseError::InvalidToken(self.peek_token.clone()),
-        )?;
->>>>>>> f8fbecd8
 
         Ok(idents)
     }
@@ -485,26 +427,13 @@
         self.next_token();
 
         let expr = self.parse_expression(Precedence::Lowest);
-<<<<<<< HEAD
         self.expect_peek(Token::RParen, ParseError::InvalidToken(self.peek_token.clone()))?;
-=======
-        self.expect_peek(
-            Token::RParen,
-            ParseError::InvalidToken(self.peek_token.clone()),
-        )?;
->>>>>>> f8fbecd8
+
         expr
     }
 
     fn parse_if_expr(&mut self) -> ParseResult<Expression> {
-<<<<<<< HEAD
         self.expect_peek(Token::LParen, ParseError::InvalidSyntax(self.peek_token.to_string()))?;
-=======
-        self.expect_peek(
-            Token::LParen,
-            ParseError::InvalidSyntax(self.peek_token.to_string()),
-        )?;
->>>>>>> f8fbecd8
         self.next_token();
 
         let condition = match self.parse_expression(Precedence::Lowest) {
@@ -512,19 +441,8 @@
             Err(err) => return Err(err),
         };
 
-<<<<<<< HEAD
         self.expect_peek(Token::RParen, ParseError::InvalidSyntax(self.peek_token.to_string()))?;
         self.expect_peek(Token::LBrace, ParseError::InvalidSyntax(self.peek_token.to_string()))?;
-=======
-        self.expect_peek(
-            Token::RParen,
-            ParseError::InvalidSyntax(self.peek_token.to_string()),
-        )?;
-        self.expect_peek(
-            Token::LBrace,
-            ParseError::InvalidSyntax(self.peek_token.to_string()),
-        )?;
->>>>>>> f8fbecd8
 
         let consequence = match self.parse_block_statement() {
             Ok(stmt) => stmt,
@@ -535,14 +453,8 @@
 
         if self.peek_token_is(Token::Else) {
             self.next_token();
-<<<<<<< HEAD
             self.expect_peek(Token::LBrace, ParseError::InvalidToken(self.peek_token.clone()))?;
-=======
-            self.expect_peek(
-                Token::LBrace,
-                ParseError::InvalidToken(self.peek_token.clone()),
-            )?;
->>>>>>> f8fbecd8
+
             match self.parse_block_statement() {
                 Ok(stmt) => alternative = Some(stmt),
                 Err(err) => return Err(err),
